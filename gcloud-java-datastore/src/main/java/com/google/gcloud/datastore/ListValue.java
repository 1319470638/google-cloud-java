--- conflicted
+++ resolved
@@ -54,7 +54,7 @@
 
         @Override
         protected void setValue(ListValue from, com.google.datastore.v1beta3.Value.Builder to) {
-          List<com.google.datastore.v1beta3.Value> propertiesPb = 
+          List<com.google.datastore.v1beta3.Value> propertiesPb =
               new ArrayList<com.google.datastore.v1beta3.Value>();
           for (Value<?> property : from.get()) {
             propertiesPb.add(property.toPb());
@@ -73,13 +73,8 @@
       super(ValueType.LIST);
     }
 
-<<<<<<< HEAD
-    public Builder addValue(Value<?> value) {
+    private void addValueHelper(Value<?> value) {
       // see datastore.proto definition for list_value
-=======
-    private void addValueHelper(Value<?> value) {
-      // see datastore_v1.proto definition for list_value
->>>>>>> 67472741
       Preconditions.checkArgument(value.type() != ValueType.LIST, "Cannot contain another list");
       listBuilder.add(value);
     }
